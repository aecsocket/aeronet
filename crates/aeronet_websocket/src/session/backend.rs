#[cfg(target_family = "wasm")]
pub mod wasm {
    use {
        crate::{
            JsError,
            session::{SessionError, SessionFrontend},
        },
        aeronet_io::{connection::DisconnectReason, packet::RecvPacket},
        bevy_platform::time::Instant,
        bytes::Bytes,
        futures::{
            SinkExt, StreamExt,
            channel::{mpsc, oneshot},
            never::Never,
        },
        js_sys::Uint8Array,
        wasm_bindgen::{JsCast, prelude::Closure},
        web_sys::{BinaryType, CloseEvent, Event, MessageEvent, WebSocket},
    };

    #[derive(Debug)]
    pub struct SessionBackend {
        socket: WebSocket,
        rx_user_dc: oneshot::Receiver<String>,
        rx_dc_reason: mpsc::Receiver<DisconnectReason>,
    }

    // https://www.rfc-editor.org/rfc/rfc6455.html#section-7.4.1
    const NORMAL_CLOSE_CODE: u16 = 1000;

    pub fn split(socket: WebSocket) -> (SessionFrontend, SessionBackend) {
        socket.set_binary_type(BinaryType::Arraybuffer);

        let (tx_packet_b2f, rx_packet_b2f) = mpsc::unbounded::<RecvPacket>();
        let (tx_packet_f2b, rx_packet_f2b) = mpsc::unbounded::<Bytes>();
        let (tx_user_dc, rx_user_dc) = oneshot::channel::<String>();

        let (mut tx_dc_reason, rx_dc_reason) = mpsc::channel::<DisconnectReason>(1);

        let (_send_dropped, recv_dropped) = oneshot::channel::<()>();
        let on_open = Closure::once({
            let socket = socket.clone();
            let mut tx_dc_reason = tx_dc_reason.clone();
            || {
                wasm_bindgen_futures::spawn_local(async move {
                    let Err(err) = send_loop(socket, rx_packet_f2b, rx_dropped).await;
                    _ = tx_dc_reason.send(err.into());
                });
            }
        });

        let on_message = Closure::<dyn FnMut(_)>::new(move |event: MessageEvent| {
            let data = event.data();
            let packet = data
                .as_string()
                .map_or_else(|| Uint8Array::new(&data).to_vec(), String::into_bytes);
            let packet = Bytes::from(packet);
            let now = Instant::now();

            let mut tx_packet_b2f = tx_packet_b2f.clone();
            wasm_bindgen_futures::spawn_local(async move {
                _ = tx_packet_b2f
                    .send(RecvPacket {
                        recv_at: now,
                        payload: packet,
                    })
                    .await;
            });
        });

        let on_close = {
            let mut tx_dc_reason = tx_dc_reason.clone();
            Closure::<dyn FnMut(_)>::new(move |event: CloseEvent| {
                let dc_reason = if event.code() == NORMAL_CLOSE_CODE {
                    DisconnectReason::by_peer(event.reason())
                } else {
                    // TODO friendly error messages
                    // https://www.rfc-editor.org/rfc/rfc6455.html#section-7.4.1
                    DisconnectReason::by_error(SessionError::Closed(event.code()))
                };
                _ = tx_dc_reason.try_send(dc_reason);
            })
        };

<<<<<<< HEAD
        let on_error = Closure::<dyn FnMut(_)>::new(move |event: ErrorEvent| {
            let err = SessionError::Connection(JsError(event.message()));
            _ = tx_dc_reason.try_send(DisconnectReason::by_error(err));
=======
        let on_error = Closure::<dyn FnMut(_)>::new(move |event: Event| {
            let err = SessionError::Connection(JsError(event.to_string().into()));
            _ = send_dc_reason.try_send(Disconnected::by_error(err));
>>>>>>> b9373786
        });

        socket.set_onopen(Some(on_open.as_ref().unchecked_ref()));
        on_open.forget();

        socket.set_onmessage(Some(on_message.as_ref().unchecked_ref()));
        on_message.forget();

        socket.set_onclose(Some(on_close.as_ref().unchecked_ref()));
        on_close.forget();

        socket.set_onerror(Some(on_error.as_ref().unchecked_ref()));
        on_error.forget();

        (
            SessionFrontend {
                rx_packet_b2f,
                tx_packet_f2b,
                tx_user_dc,
            },
            SessionBackend {
                socket,
                rx_user_dc,
                rx_dc_reason,
            },
        )
    }

    async fn send_loop(
        socket: WebSocket,
        mut rx_packet_f2b: mpsc::UnboundedReceiver<Bytes>,
        mut rx_dropped: oneshot::Receiver<()>,
    ) -> Result<Never, SessionError> {
        loop {
            let packet = futures::select! {
                x = recv_packet_f2b.next() => x,
                _ = recv_dropped => None,
            }
            .ok_or(SessionError::FrontendClosed)?;

            socket
                .send_with_u8_array(&packet)
                .map_err(JsError::from)
                .map_err(SessionError::Send)?;
        }
    }

    impl SessionBackend {
        pub async fn start(self) -> Result<Never, DisconnectReason> {
            let Self {
                socket,
                mut rx_user_dc,
                mut rx_dc_reason,
            } = self;

            futures::select! {
                dc_reason = rx_dc_reason.next() => {
                    let dc_reason = dc_reason.ok_or(SessionError::BackendClosed)?;
                    Err(dc_reason)
                }
                reason = rx_user_dc => {
                    let reason = reason.map_err(|_| SessionError::FrontendClosed)?;
                    _ = socket.close_with_code_and_reason(NORMAL_CLOSE_CODE, &reason);
                    Err(DisconnectReason::by_user(reason))
                }
            }
        }
    }
}

#[cfg(not(target_family = "wasm"))]
pub mod native {
    use {
        crate::session::{SessionError, SessionFrontend},
        aeronet_io::{connection::DisconnectReason, packet::RecvPacket},
        bevy_platform::time::Instant,
        bytes::Bytes,
        futures::{
            SinkExt, StreamExt,
            channel::{mpsc, oneshot},
            never::Never,
        },
        tokio::io::{AsyncRead, AsyncWrite},
        tokio_tungstenite::{
            WebSocketStream,
            tungstenite::{
                Message, Utf8Bytes,
                protocol::{CloseFrame, frame::coding::CloseCode},
            },
        },
    };

    #[derive(Debug)]
    pub struct SessionBackend<S> {
        stream: WebSocketStream<S>,
        tx_packet_b2f: mpsc::UnboundedSender<RecvPacket>,
        rx_packet_f2b: mpsc::UnboundedReceiver<Bytes>,
        rx_user_dc: oneshot::Receiver<String>,
    }

    pub fn split<S: AsyncRead + AsyncWrite + Unpin>(
        stream: WebSocketStream<S>,
    ) -> (SessionFrontend, SessionBackend<S>) {
        let (tx_packet_b2f, rx_packet_b2f) = mpsc::unbounded::<RecvPacket>();
        let (tx_packet_f2b, rx_packet_f2b) = mpsc::unbounded::<Bytes>();
        let (tx_user_dc, rx_user_dc) = oneshot::channel::<String>();

        (
            SessionFrontend {
                rx_packet_b2f,
                tx_packet_f2b,
                tx_user_dc,
            },
            SessionBackend {
                stream,
                tx_packet_b2f,
                rx_packet_f2b,
                rx_user_dc,
            },
        )
    }

    impl<S: Send + AsyncRead + AsyncWrite + Unpin> SessionBackend<S> {
        pub async fn start(self) -> Result<Never, DisconnectReason> {
            let Self {
                mut stream,
                tx_packet_b2f,
                mut rx_packet_f2b,
                mut rx_user_dc,
            } = self;

            loop {
                futures::select! {
                    msg = stream.next() => {
                        let msg = msg
                            .ok_or(SessionError::RecvStreamClosed)?
                            .map_err(SessionError::Connection)?;
                        Self::recv(&tx_packet_b2f, msg)?;
                    }
                    packet = rx_packet_f2b.next() => {
                        let packet = packet.ok_or(SessionError::FrontendClosed)?;
                        Self::send(&mut stream, packet).await?;
                    }
                    reason = rx_user_dc => {
                        let reason = reason.map_err(|_| SessionError::FrontendClosed)?;
                        Self::close(&mut stream, reason.clone()).await?;
                        return Err(DisconnectReason::by_user(reason));
                    }
                }
            }
        }

        fn recv(
            tx_packet_b2f: &mpsc::UnboundedSender<RecvPacket>,
            msg: Message,
        ) -> Result<(), DisconnectReason> {
            let packet = match msg {
                Message::Close(None) => {
                    return Err(SessionError::DisconnectedWithoutReason.into());
                }
                Message::Close(Some(frame)) => {
                    return Err(DisconnectReason::by_peer(frame.reason.to_string()));
                }
                msg => msg.into_data(),
            };
            let now = Instant::now();

            tx_packet_b2f
                .unbounded_send(RecvPacket {
                    recv_at: now,
                    payload: packet,
                })
                .map_err(|_| SessionError::BackendClosed)?;
            Ok(())
        }

        async fn send(
            stream: &mut WebSocketStream<S>,
            packet: Bytes,
        ) -> Result<(), DisconnectReason> {
            let msg = Message::binary(packet);
            stream.send(msg).await.map_err(SessionError::Connection)?;
            Ok(())
        }

        async fn close(
            stream: &mut WebSocketStream<S>,
            reason: String,
        ) -> Result<(), DisconnectReason> {
            let close_frame = CloseFrame {
                code: CloseCode::Normal,
                reason: Utf8Bytes::from(reason),
            };
            stream
                .close(Some(close_frame))
                .await
                .map_err(SessionError::Connection)?;
            Ok(())
        }
    }
}<|MERGE_RESOLUTION|>--- conflicted
+++ resolved
@@ -82,15 +82,9 @@
             })
         };
 
-<<<<<<< HEAD
-        let on_error = Closure::<dyn FnMut(_)>::new(move |event: ErrorEvent| {
-            let err = SessionError::Connection(JsError(event.message()));
-            _ = tx_dc_reason.try_send(DisconnectReason::by_error(err));
-=======
         let on_error = Closure::<dyn FnMut(_)>::new(move |event: Event| {
             let err = SessionError::Connection(JsError(event.to_string().into()));
             _ = send_dc_reason.try_send(Disconnected::by_error(err));
->>>>>>> b9373786
         });
 
         socket.set_onopen(Some(on_open.as_ref().unchecked_ref()));
